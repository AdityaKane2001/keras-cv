# Copyright 2022 The KerasCV Authors
#
# Licensed under the Apache License, Version 2.0 (the "License");
# you may not use this file except in compliance with the License.
# You may obtain a copy of the License at
#
#     https://www.apache.org/licenses/LICENSE-2.0
#
# Unless required by applicable law or agreed to in writing, software
# distributed under the License is distributed on an "AS IS" BASIS,
# WITHOUT WARRANTIES OR CONDITIONS OF ANY KIND, either express or implied.
# See the License for the specific language governing permissions and
# limitations under the License.
"""Integration tests for KerasCV models."""

import tensorflow as tf
from absl.testing import parameterized
from tensorflow.keras import backend

from keras_cv.models import csp_darknet
from keras_cv.models import darknet
from keras_cv.models import densenet
<<<<<<< HEAD
from keras_cv.models import resnet_v1
from keras_cv.models import resnet_v2

MODEL_LIST = [
    (densenet.DenseNet121, 1024),
    (densenet.DenseNet169, 1664),
    (densenet.DenseNet201, 1920),
    (resnet_v1.ResNet50, 2048),
    (resnet_v1.ResNet101, 2048),
    (resnet_v1.ResNet152, 2048),
    (resnet_v2.ResNet50V2, 2048),
    (resnet_v2.ResNet101V2, 2048),
    (resnet_v2.ResNet152V2, 2048),
=======
from keras_cv.models import mlp_mixer
from keras_cv.models import vgg19

MODEL_LIST = [
    (csp_darknet.CSPDarkNet, 1024, {}),
    (darknet.DarkNet21, 512, {}),
    (darknet.DarkNet53, 512, {}),
    (densenet.DenseNet121, 1024, {}),
    (densenet.DenseNet169, 1664, {}),
    (densenet.DenseNet201, 1920, {}),
    (
        mlp_mixer.MLPMixerB16,
        768,
        {"patch_size": (16, 16), "input_shape": (224, 224, 3)},
    ),
    (
        mlp_mixer.MLPMixerB32,
        768,
        {"patch_size": (32, 32), "input_shape": (224, 224, 3)},
    ),
    (
        mlp_mixer.MLPMixerL16,
        1024,
        {"patch_size": (16, 16), "input_shape": (224, 224, 3)},
    ),
    (vgg19.VGG19, 512, {}),
>>>>>>> 3ed92c7a
]


class ApplicationsTest(tf.test.TestCase, parameterized.TestCase):
    def assertShapeEqual(self, shape1, shape2):
        self.assertEqual(tf.TensorShape(shape1), tf.TensorShape(shape2))

    @parameterized.parameters(*MODEL_LIST)
    def test_application_base(self, app, _, args):
        # Can be instantiated with default arguments
        model = app(include_top=True, num_classes=1000, include_rescaling=False, **args)

        # Can be serialized and deserialized
        config = model.get_config()
        reconstructed_model = model.__class__.from_config(config)
        self.assertEqual(len(model.weights), len(reconstructed_model.weights))

        # There is no rescaling layer bcause include_rescaling=False
        with self.assertRaises(ValueError):
            model.get_layer(name="rescaling")

        backend.clear_session()

    @parameterized.parameters(*MODEL_LIST)
    def test_application_with_rescaling(self, app, last_dim, args):
        model = app(include_rescaling=True, include_top=False, **args)

        output_shape = model.output_shape

        if "VGG" in app.__name__:
            self.assertShapeEqual(output_shape, (None, 7, 7, last_dim))
        elif "Mixer" not in app.__name__:
            self.assertShapeEqual(output_shape, (None, None, None, last_dim))
        elif "MixerB16" in app.__name__ or "MixerL16" in app.__name__:
            num_patches = 196
            self.assertShapeEqual(output_shape, (None, num_patches, last_dim))
        elif "MixerB32" in app.__name__:
            num_patches = 49
            self.assertShapeEqual(output_shape, (None, num_patches, last_dim))

        self.assertIsNotNone(model.get_layer(name="rescaling"))

        backend.clear_session()

    @parameterized.parameters(*MODEL_LIST)
    def test_application_notop(self, app, last_dim, args):
        model = app(include_rescaling=False, include_top=False, **args)

        output_shape = model.output_shape

        if "VGG" in app.__name__:
            self.assertShapeEqual(output_shape, (None, 7, 7, last_dim))
        elif "Mixer" not in app.__name__:
            self.assertShapeEqual(output_shape, (None, None, None, last_dim))
        elif "MixerB16" in app.__name__ or "MixerL16" in app.__name__:
            num_patches = 196
            self.assertShapeEqual(output_shape, (None, num_patches, last_dim))
        elif "MixerB32" in app.__name__:
            num_patches = 49
            self.assertShapeEqual(output_shape, (None, num_patches, last_dim))

        backend.clear_session()

    @parameterized.parameters(*MODEL_LIST)
    def test_application_pooling(self, app, last_dim, args):
        model = app(include_rescaling=False, include_top=False, pooling="avg", **args)

        self.assertShapeEqual(model.output_shape, (None, last_dim))

    @parameterized.parameters(*MODEL_LIST)
    def test_application_variable_input_channels(self, app, last_dim, args):
        # Make a local copy of args because we modify them in the test
        args = dict(args)

        input_shape = (None, None, 3)

        # Avoid passing this parameter twice to the app function
        if "input_shape" in args:
            input_shape = args["input_shape"]
            del args["input_shape"]

        single_channel_input_shape = (input_shape[0], input_shape[1], 1)
        model = app(
            include_rescaling=False,
            include_top=False,
            input_shape=single_channel_input_shape,
            **args
        )

        output_shape = model.output_shape

        if "Mixer" not in app.__name__:
            self.assertShapeEqual(output_shape, (None, None, None, last_dim))
        elif "MixerB16" in app.__name__ or "MixerL16" in app.__name__:
            num_patches = 196
            self.assertShapeEqual(output_shape, (None, num_patches, last_dim))
        elif "MixerB32" in app.__name__:
            num_patches = 49
            self.assertShapeEqual(output_shape, (None, num_patches, last_dim))

        backend.clear_session()

        four_channel_input_shape = (input_shape[0], input_shape[1], 4)
        model = app(
            include_rescaling=False,
            include_top=False,
            input_shape=four_channel_input_shape,
            **args
        )

        output_shape = model.output_shape

        if "Mixer" not in app.__name__:
            self.assertShapeEqual(output_shape, (None, None, None, last_dim))
        elif "MixerB16" in app.__name__ or "MixerL16" in app.__name__:
            num_patches = 196
            self.assertShapeEqual(output_shape, (None, num_patches, last_dim))
        elif "MixerB32" in app.__name__:
            num_patches = 49
            self.assertShapeEqual(output_shape, (None, num_patches, last_dim))

        backend.clear_session()


if __name__ == "__main__":
    tf.test.main()<|MERGE_RESOLUTION|>--- conflicted
+++ resolved
@@ -20,9 +20,10 @@
 from keras_cv.models import csp_darknet
 from keras_cv.models import darknet
 from keras_cv.models import densenet
-<<<<<<< HEAD
 from keras_cv.models import resnet_v1
 from keras_cv.models import resnet_v2
+from keras_cv.models import mlp_mixer
+from keras_cv.models import vgg19
 
 MODEL_LIST = [
     (densenet.DenseNet121, 1024),
@@ -34,11 +35,6 @@
     (resnet_v2.ResNet50V2, 2048),
     (resnet_v2.ResNet101V2, 2048),
     (resnet_v2.ResNet152V2, 2048),
-=======
-from keras_cv.models import mlp_mixer
-from keras_cv.models import vgg19
-
-MODEL_LIST = [
     (csp_darknet.CSPDarkNet, 1024, {}),
     (darknet.DarkNet21, 512, {}),
     (darknet.DarkNet53, 512, {}),
@@ -61,7 +57,6 @@
         {"patch_size": (16, 16), "input_shape": (224, 224, 3)},
     ),
     (vgg19.VGG19, 512, {}),
->>>>>>> 3ed92c7a
 ]
 
 
