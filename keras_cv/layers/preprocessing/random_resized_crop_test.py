--- conflicted
+++ resolved
@@ -122,11 +122,7 @@
             _ = preprocessing.RandomResizedCrop(
                 target_size=(224, 224),
                 aspect_ratio_factor=(3 / 4, 4 / 3),
-<<<<<<< HEAD
                 zoom_factor=zoom_factor,
-            )
-=======
-                crop_area_factor=crop_area_factor,
             )
 
     def test_augment_sparse_segmentation_mask(self):
@@ -186,5 +182,4 @@
             mask, [[0, 0, 1, 1]], [0], (150, 150), "nearest"
         )
         output = layer(inputs, training=True)
-        self.assertAllClose(output["segmentation_masks"], input_mask_resized)
->>>>>>> 54ae570c
+        self.assertAllClose(output["segmentation_masks"], input_mask_resized)